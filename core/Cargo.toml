--- conflicted
+++ resolved
@@ -10,13 +10,8 @@
 serde_derive = "1.0"
 serde_json = "1.0.113"
 dirs = "5.0.1"
-<<<<<<< HEAD
-regex = "1.9.4"
+regex = "1.10.3"
 scraper = "0.18.1"
-=======
-regex = "1.10.3"
-scraper = "0.17.1"
->>>>>>> 8bf5832f
 tempfile = "3.8.0"
 requestty = "0.5"
 colored = "2"
