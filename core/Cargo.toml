[package]
name = "eso-addons-core"
version = "0.1.1"
edition = "2021"

# See more keys and their definitions at https://doc.rust-lang.org/cargo/reference/manifest.html

[dependencies]
serde = "1.0.164"
serde_derive = "1.0"
serde_json = "1.0.113"
dirs = "5.0.1"
regex = "1.9.4"
scraper = "0.18.1"
tempfile = "3.8.0"
requestty = "0.5"
colored = "2"
prettytable-rs = "^0.10"
walkdir = "2"
toml = "0.7.8"
reqwest = { version = "0.11.20", default-features = false, features = [
    "gzip",
    "json",
    "rustls-tls",
] }
tokio = { version = "1.29.1", features = ["full"] }
snafu = { version = "0.7.4", features = ["backtrace"] }
zip = "0.6.6"
hostname = "^0.3"
sea-orm = { version = "^0", features = [
    "sqlx-sqlite",
    "runtime-tokio-rustls",
    "macros",
] }
migration = { path = "../migration" }
entity = { path = "../entity" }
<<<<<<< HEAD
chrono = "0.4.33"
tracing = "0.1.37"
=======
chrono = "0.4.23"
tracing = "0.1.40"
>>>>>>> e86ddb67
lazy_async_promise = "0.5.0"
bbcode-tagger = "0.2.0"
md-5 = "0.10.6"<|MERGE_RESOLUTION|>--- conflicted
+++ resolved
@@ -34,13 +34,8 @@
 ] }
 migration = { path = "../migration" }
 entity = { path = "../entity" }
-<<<<<<< HEAD
 chrono = "0.4.33"
-tracing = "0.1.37"
-=======
-chrono = "0.4.23"
 tracing = "0.1.40"
->>>>>>> e86ddb67
 lazy_async_promise = "0.5.0"
 bbcode-tagger = "0.2.0"
 md-5 = "0.10.6"